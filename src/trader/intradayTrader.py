--- conflicted
+++ resolved
@@ -59,13 +59,8 @@
                 except Exception as e:
                     self.logger.error(e)
             else:
-<<<<<<< HEAD
-                logging.debug(f"Not now.")
-            self.broker.sleep(self.sleep_interval)
-=======
                 self.logger.debug(f"Not now.")
             self.broker.sleep(self.run_interval)
->>>>>>> 4ac23d12
 
     def stop(self) -> None:
         self.broker.closePosition(self.tickers)
